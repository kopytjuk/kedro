# Copyright 2018-2019 QuantumBlack Visual Analytics Limited
#
# Licensed under the Apache License, Version 2.0 (the "License");
# you may not use this file except in compliance with the License.
# You may obtain a copy of the License at
#
# http://www.apache.org/licenses/LICENSE-2.0
#
# THE SOFTWARE IS PROVIDED "AS IS", WITHOUT WARRANTY OF ANY KIND,
# EXPRESS OR IMPLIED, INCLUDING BUT NOT LIMITED TO THE WARRANTIES
# OF MERCHANTABILITY, FITNESS FOR A PARTICULAR PURPOSE, AND
# NONINFRINGEMENT. IN NO EVENT WILL THE LICENSOR OR OTHER CONTRIBUTORS
# BE LIABLE FOR ANY CLAIM, DAMAGES, OR OTHER LIABILITY, WHETHER IN AN
# ACTION OF CONTRACT, TORT OR OTHERWISE, ARISING FROM, OUT OF, OR IN
# CONNECTION WITH THE SOFTWARE OR THE USE OR OTHER DEALINGS IN THE SOFTWARE.
#
# The QuantumBlack Visual Analytics Limited ("QuantumBlack") name and logo
# (either separately or in combination, "QuantumBlack Trademarks") are
# trademarks of QuantumBlack. The License does not grant you any right or
# license to the QuantumBlack Trademarks. You may not use the QuantumBlack
# Trademarks or any confusingly similar mark as a trademark for your product,
#     or use the QuantumBlack Trademarks in any other manner that might cause
# confusion in the marketplace, including but not limited to in advertising,
# on websites, or on software.
#
# See the License for the specific language governing permissions and
# limitations under the License.

import re
from codecs import open
from glob import glob
from os import path

from setuptools import find_packages, setup

name = "kedro"
here = path.abspath(path.dirname(__file__))

# get package version
with open(path.join(here, name, "__init__.py"), encoding="utf-8") as f:
    version = re.search(r'__version__ = ["\']([^"\']+)', f.read()).group(1)

# get the dependencies and installs
with open("requirements.txt", "r", encoding="utf-8") as f:
    requires = [x.strip() for x in f if x.strip()]

# get test dependencies and installs
with open("test_requirements.txt", "r", encoding="utf-8") as f:
    test_requires = [x.strip() for x in f if x.strip() and not x.startswith("-r")]


# Get the long description from the README file
with open(path.join(here, "README.md"), encoding="utf-8") as f:
    readme = f.read()

doc_html_files = [
    name.replace("kedro/", "", 1) for name in glob("kedro/html/**/*", recursive=True)
]

template_files = []
for pattern in ["**/*", "**/.*", "**/.*/**", "**/.*/.**"]:
    template_files.extend(
        [
            name.replace("kedro/", "", 1)
            for name in glob("kedro/template/" + pattern, recursive=True)
        ]
    )

setup(
    name=name,
    version=version,
    description="Kedro helps you build production-ready data and analytics pipelines",
    license="Apache Software License (Apache 2.0)",
    long_description=readme,
    long_description_content_type="text/markdown",
    url="https://github.com/quantumblacklabs/kedro",
    python_requires=">=3.5, <3.8",
    packages=find_packages(exclude=["docs*", "tests*", "tools*", "features*"]),
    include_package_data=True,
    tests_require=test_requires,
    install_requires=requires,
    author="QuantumBlack Labs",
    entry_points={"console_scripts": ["kedro = kedro.cli:main"]},
<<<<<<< HEAD
    package_data={name: template_files + doc_html_files},
=======
    package_data={name: ["py.typed"] + template_files + doc_html_files},
    zip_safe=False,
>>>>>>> 5cbaa774
    keywords="pipelines, machine learning, data pipelines, data science, data engineering",
    classifiers=[
        "Development Status :: 4 - Beta",
        "Programming Language :: Python :: 3.5",
        "Programming Language :: Python :: 3.6",
        "Programming Language :: Python :: 3.7",
    ],
    extras_require={
        "docs": [
            "sphinx>=1.8.4, <2.0",
            "sphinx_rtd_theme==0.4.3",
            "nbsphinx==0.4.2",
            "nbstripout==0.3.3",
            "recommonmark==0.5.0",
            "sphinx-autodoc-typehints==1.6.0",
            "sphinx_copybutton==0.2.5",
            "jupyter_client>=5.1.0, <6.0",
            "tornado>=4.2, <6.0",
            "ipykernel>=4.8.1, <5.0",
        ],
        "pyspark": ["pyspark>=2.2.0, <3.0"],
        "notebook_templates": ["nbconvert>=5.3.1, <6.0", "nbformat>=4.4.0, <5.0"],
        "azure": [
            "azure-storage-blob>=1.1.0, <2.0",
            "azure-storage-file>=1.1.0, <2.0",
            "azure-storage-queue>=1.1.0, <2.0",
        ],
        "bioinformatics": ["biopython>=1.73, <2.0"],
    },
)<|MERGE_RESOLUTION|>--- conflicted
+++ resolved
@@ -81,12 +81,8 @@
     install_requires=requires,
     author="QuantumBlack Labs",
     entry_points={"console_scripts": ["kedro = kedro.cli:main"]},
-<<<<<<< HEAD
-    package_data={name: template_files + doc_html_files},
-=======
     package_data={name: ["py.typed"] + template_files + doc_html_files},
     zip_safe=False,
->>>>>>> 5cbaa774
     keywords="pipelines, machine learning, data pipelines, data science, data engineering",
     classifiers=[
         "Development Status :: 4 - Beta",
