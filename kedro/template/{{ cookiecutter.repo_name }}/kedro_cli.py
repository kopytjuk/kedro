--- conflicted
+++ resolved
@@ -40,17 +40,7 @@
 import click
 from click import secho, style
 from kedro.cli import main as kedro_main
-<<<<<<< HEAD
-from kedro.cli.utils import (
-    KedroCliError,
-    call,
-    export_nodes,
-    forward_command,
-    python_call,
-)
-=======
 from kedro.cli.utils import KedroCliError, call, forward_command, python_call, export_nodes
->>>>>>> 5cbaa774
 
 CONTEXT_SETTINGS = dict(help_option_names=["-h", "--help"])
 
